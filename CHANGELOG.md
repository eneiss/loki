--- conflicted
+++ resolved
@@ -1,5 +1,3 @@
-<<<<<<< HEAD
-=======
 ## 1.4.1 (2020-04-06)
 
 We realized after the release last week that piping data into promtail was not working on Linux or Windows, this should fix this issue for both platforms:
@@ -9,7 +7,6 @@
 Also thanks to @dottedmag for providing this fix for Fluent Bit!
 
 * [1890](https://github.com/grafana/loki/pull/1890) **dottedmag**: fluentbit: JSON encoding: avoid base64 encoding of []byte inside other slices
->>>>>>> 2445ccd2
 
 ## 1.4.0 (2020-04-01)
 
