--- conflicted
+++ resolved
@@ -690,14 +690,7 @@
 		Write:   {Ingester, Distributor},
 		Backend: {QueryScheduler, Ruler, Compactor, IndexGateway},
 
-<<<<<<< HEAD
-		// TODO(salvacorts): We added the BloomCompactor component to the `all` target to ease testing.
-		//                   We should remove it before releasing the feature since we don’t think any user running
-		//                   the single binary will benefit from the blooms given their scale in terms of ingested data
-		All: {QueryScheduler, QueryFrontend, Querier, Ingester, PatternIngester, Distributor, Ruler, Compactor, BloomCompactor},
-=======
-		All: {QueryScheduler, QueryFrontend, Querier, Ingester, Distributor, Ruler, Compactor},
->>>>>>> 9a0cb7ed
+		All: {QueryScheduler, QueryFrontend, Querier, Ingester, PatternIngester, Distributor, Ruler, Compactor},
 	}
 
 	if t.Cfg.Querier.PerRequestLimitsEnabled {
