--- conflicted
+++ resolved
@@ -72,7 +72,6 @@
 )
 
 type Config struct {
-<<<<<<< HEAD
 	WorkingDirectory             string          `yaml:"working_directory"`
 	SharedStoreType              string          `yaml:"shared_store"`
 	SharedStoreKeyPrefix         string          `yaml:"shared_store_key_prefix"`
@@ -83,37 +82,17 @@
 	RetentionDeleteWorkCount     int             `yaml:"retention_delete_worker_count"`
 	RetentionDiskSpacePercentage int             `yaml:"retention_disk_space_percentage"`
 	RetentionTableTimeout        time.Duration   `yaml:"retention_table_timeout"`
+	DeleteRequestStore           string          `yaml:"delete_request_store"`
+	DefaultDeleteRequestStore    string          `yaml:"-" doc:"hidden"`
 	DeleteBatchSize              int             `yaml:"delete_batch_size"`
 	DeleteRequestCancelPeriod    time.Duration   `yaml:"delete_request_cancel_period"`
 	DeleteMaxInterval            time.Duration   `yaml:"delete_max_interval"`
 	MaxCompactionParallelism     int             `yaml:"max_compaction_parallelism"`
 	UploadParallelism            int             `yaml:"upload_parallelism"`
 	CompactorRing                util.RingConfig `yaml:"compactor_ring,omitempty" doc:"description=The hash ring configuration used by compactors to elect a single instance for running compactions. The CLI flags prefix for this block config is: boltdb.shipper.compactor.ring"`
-	RunOnce                      bool            `yaml:"_"`
+	RunOnce                      bool            `yaml:"_" doc:"hidden"`
 	TablesToCompact              int             `yaml:"tables_to_compact"`
 	SkipLatestNTables            int             `yaml:"skip_latest_n_tables"`
-=======
-	WorkingDirectory          string          `yaml:"working_directory"`
-	SharedStoreType           string          `yaml:"shared_store"`
-	SharedStoreKeyPrefix      string          `yaml:"shared_store_key_prefix"`
-	CompactionInterval        time.Duration   `yaml:"compaction_interval"`
-	ApplyRetentionInterval    time.Duration   `yaml:"apply_retention_interval"`
-	RetentionEnabled          bool            `yaml:"retention_enabled"`
-	RetentionDeleteDelay      time.Duration   `yaml:"retention_delete_delay"`
-	RetentionDeleteWorkCount  int             `yaml:"retention_delete_worker_count"`
-	RetentionTableTimeout     time.Duration   `yaml:"retention_table_timeout"`
-	DeleteRequestStore        string          `yaml:"delete_request_store"`
-	DefaultDeleteRequestStore string          `yaml:"-" doc:"hidden"`
-	DeleteBatchSize           int             `yaml:"delete_batch_size"`
-	DeleteRequestCancelPeriod time.Duration   `yaml:"delete_request_cancel_period"`
-	DeleteMaxInterval         time.Duration   `yaml:"delete_max_interval"`
-	MaxCompactionParallelism  int             `yaml:"max_compaction_parallelism"`
-	UploadParallelism         int             `yaml:"upload_parallelism"`
-	CompactorRing             util.RingConfig `yaml:"compactor_ring,omitempty" doc:"description=The hash ring configuration used by compactors to elect a single instance for running compactions. The CLI flags prefix for this block config is: boltdb.shipper.compactor.ring"`
-	RunOnce                   bool            `yaml:"_" doc:"hidden"`
-	TablesToCompact           int             `yaml:"tables_to_compact"`
-	SkipLatestNTables         int             `yaml:"skip_latest_n_tables"`
->>>>>>> f5a20e4e
 
 	// Deprecated
 	DeletionMode string `yaml:"deletion_mode" doc:"deprecated|description=Use deletion_mode per tenant configuration instead."`
@@ -195,7 +174,6 @@
 	subservices        *services.Manager
 	subservicesWatcher *services.FailureWatcher
 
-<<<<<<< HEAD
 	limits           Limits
 	retentionWorkDir string
 	chunkClient      client.Client
@@ -204,7 +182,7 @@
 	// Size based compaction means that two compactions might try to happen at the same time.
 	// Use this to ensure size-based and normal compaction can't step on eachother.
 	compactionMtx sync.Mutex
-=======
+
 	// one for each object store
 	storeContainers map[string]storeContainer
 }
@@ -213,7 +191,6 @@
 	tableMarker        retention.TableMarker
 	sweeper            *retention.Sweeper
 	indexStorageClient shipper_storage.Client
->>>>>>> f5a20e4e
 }
 
 type Limits interface {
@@ -222,11 +199,7 @@
 	DefaultLimits() *validation.Limits
 }
 
-<<<<<<< HEAD
 func NewCompactor(cfg Config, objectClient client.ObjectClient, schemaConfig config.SchemaConfig, limits Limits, r prometheus.Registerer, fsconfig local.FSConfig) (*Compactor, error) {
-=======
-func NewCompactor(cfg Config, objectStoreClients map[string]client.ObjectClient, schemaConfig config.SchemaConfig, limits Limits, r prometheus.Registerer) (*Compactor, error) {
->>>>>>> f5a20e4e
 	retentionEnabledStats.Set("false")
 	if cfg.RetentionEnabled {
 		retentionEnabledStats.Set("true")
@@ -312,14 +285,15 @@
 			}
 		}()
 
-<<<<<<< HEAD
+
 		c.chunkClient = client.NewClient(objectClient, encoder, schemaConfig)
 
 		c.retentionWorkDir = filepath.Join(c.cfg.WorkingDirectory, "retention")
 		c.sweeper, err = retention.NewSweeper(c.retentionWorkDir, c.chunkClient, c.cfg.RetentionDeleteWorkCount, c.cfg.RetentionDeleteDelay, r)
 		if err != nil {
 			return err
-=======
+		}
+
 		objectClient, ok := objectStoreClients[deleteRequestsStore]
 		if !ok {
 			return fmt.Errorf("failed to init delete store. Object client not found for %s", deleteRequestsStore)
@@ -327,8 +301,14 @@
 
 		if err := c.initDeletes(objectClient, r, limits); err != nil {
 			return fmt.Errorf("failed to init delete store: %w", err)
->>>>>>> f5a20e4e
-		}
+		}
+
+		if c.cfg.SharedStoreType == config.StorageTypeFileSystem {
+			c.sizeBasedRetention, err = retention.NewSizeBasedRetentionCleaner(c.chunkClient, c.cfg.RetentionDiskSpacePercentage, r, c.fsConfig)
+		}
+		if err != nil {
+			return err
+    }
 	}
 
 	c.storeContainers = make(map[string]storeContainer, len(objectStoreClients))
@@ -365,13 +345,6 @@
 			}
 		}
 
-<<<<<<< HEAD
-		if c.cfg.SharedStoreType == config.StorageTypeFileSystem {
-			c.sizeBasedRetention, err = retention.NewSizeBasedRetentionCleaner(c.chunkClient, c.cfg.RetentionDiskSpacePercentage, r, c.fsConfig)
-		}
-		if err != nil {
-			return err
-=======
 		c.storeContainers[objectStoreType] = sc
 	}
 
@@ -379,7 +352,6 @@
 		// remove legacy markers
 		if err := os.RemoveAll(filepath.Join(c.cfg.WorkingDirectory, "retention", retention.MarkersFolder)); err != nil {
 			return fmt.Errorf("remove old markers: %w", err)
->>>>>>> f5a20e4e
 		}
 	}
 
@@ -742,10 +714,6 @@
 		return fmt.Errorf("index processor not found for index type %s", schemaCfg.IndexType)
 	}
 
-<<<<<<< HEAD
-	table, err := newTable(ctx, filepath.Join(c.cfg.WorkingDirectory, tableName), c.indexStorageClient, indexCompactor,
-		schemaCfg, tableMarker, expirationChecker, c.cfg.UploadParallelism)
-=======
 	sc, ok := c.storeContainers[schemaCfg.ObjectType]
 	if !ok {
 		return fmt.Errorf("index store client not found for %s", schemaCfg.ObjectType)
@@ -753,7 +721,7 @@
 
 	table, err := newTable(ctx, filepath.Join(c.cfg.WorkingDirectory, tableName), sc.indexStorageClient, indexCompactor,
 		schemaCfg, sc.tableMarker, c.expirationChecker, c.cfg.UploadParallelism)
->>>>>>> f5a20e4e
+
 	if err != nil {
 		level.Error(util_log.Logger).Log("msg", "failed to initialize table for compaction", "table", tableName, "err", err)
 		return err
@@ -827,17 +795,9 @@
 			return fmt.Errorf("failed to list tables: %w", err)
 		}
 
-<<<<<<< HEAD
-	tables, err := c.indexStorageClient.ListTables(ctx)
-	if err != nil {
-		status = statusFailure
-		return err
-	}
-=======
 		tables = append(tables, tbls...)
 	}
 
->>>>>>> f5a20e4e
 	// process most recent tables first
 	sortTablesByRange(tables)
 
